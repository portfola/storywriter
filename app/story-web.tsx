<<<<<<< HEAD
export { default } from './story';
=======
import React, { useState, useEffect } from 'react';
import { View, Text, TouchableOpacity, StyleSheet, ScrollView, Image, ActivityIndicator } from 'react-native';
import * as Speech from 'expo-speech';
import HuggingFaceService from '@/services/huggingFaceService';

declare global {
  interface Window {
    webkitSpeechRecognition: any;
  }
}

interface StorySection {
  text: string;
  imageUrl: string | null;
}

/**
 * StoryScreen: The main component responsible for the story creation process.
 * It interacts with the user via voice commands to gather input for story generation.
 * 
 * Features:
 * - Prompts the user with questions using text-to-speech.
 * - Records user's voice responses using s peech recognition.
 * - Manages conversation state and user responses.
 * - Generates a story based on collected responses using an AI service.
 * 
 * State:
 * - question: The current question being asked to the user.
 * - responses: List of user responses gathered during the session.
 * - isListening: Boolean indicating if the app is actively listening for voice input.
 * - conversationComplete: Boolean indicating if the user has finished providing input.
 * - generatedStory: The final story generated from the user's responses.
 * 
 * Usage:
 * - Tap the button to start speaking and provide input.
 * - The app will guide the user with questions and generate a story from the responses.
 */

export default function StoryScreen() {
  const [question, setQuestion] = useState('What kind of story would you like?');
  const [responses, setResponses] = useState<string[]>([]);
  const [isListening, setIsListening] = useState(false);
  const [conversationComplete, setConversationComplete] = useState(false);
  const [storyContent, setStoryContent] = useState<StorySection[]>([]);
  const [generatedStory, setGeneratedStory] = useState<string | null>(null);
  const [isGenerating, setIsGenerating] = useState(false);

  

  /**
   * Start listening for voice input using the Web Speech Recognition API.
   * This function is only available in Chrome browser.
   * It will prompt the user with a question, record their response, and
   * add it to the list of responses. If the user says they are done, it will
   * generate a story from the collected responses.
   */
  const startListening = () => {
    if (typeof window === 'undefined' || !('webkitSpeechRecognition' in window)) {
      alert('Speech recognition is only available in Chrome browser.');
      return;
    }

    const recognition = new window.webkitSpeechRecognition();
    recognition.lang = 'en-US';
    recognition.interimResults = false;

    setIsListening(true);

    recognition.onresult = (event: any) => {
      const transcript = event.results[0][0].transcript;
      const isDone = ['i\'m done', 'that\'s all', 'finish'].some(
        phrase => transcript.toLowerCase().includes(phrase)
      );

      if (isDone) {
        setConversationComplete(true);
        // This is not being spoken at the moment
        Speech.speak("Okay! I will now create your story.");
      } else {
        setResponses(prev => [...prev, transcript]);
      }
      setIsListening(false);
    };

  /**
   * Handles errors from the speech recognition process.
   * Logs the error to the console and updates the listening state.
   * @param event - The error event object containing error details.
   */
    recognition.onerror = (event: any) => {
      console.error('Speech recognition error:', event.error);
      setIsListening(false);
    };

    recognition.start();
  };

  useEffect(() => {
    if (!conversationComplete) {
      const questionText = responses.length > 0 
        ? "Do you have anything to add to your story?" 
        : "What kind of story would you like?";
      setTimeout(() => Speech.speak(questionText), 2000);
      setQuestion(questionText);
    }
  }, [responses, conversationComplete]);



  const generateStory = async () => {
    try {
      const fullPrompt = `Create a children's story based on the following details:\n\n${responses.join(' ')}\n\nMake it engaging and appropriate for a 5-year-old.`;
      const response = await HuggingFaceService.generateResponse(fullPrompt);
      setGeneratedStory(response);
    } catch (error) {
      console.error("Error:", error);
      alert('Failed to generate story. Please try again.');
    }
  };


  const generateImage = async (prompt: string): Promise<string | null> => {
    try {
      // Assuming HuggingFaceService has an imageGeneration method
      // NOTE: Might have to update HuggingFace account
      const imageUrl = await HuggingFaceService.generateImage(
        `child-friendly, safe, cartoon style illustration of ${prompt}`
      );
      return imageUrl;
    } catch (error) {
      console.error('Image generation error:', error);
      return null;
    }
  };

  const splitStoryIntoSections = (story: string): string[] => {
    // Split story into sections based on paragraphs or sentences
    return story
      .split(/(?<=[.!?])\s+/)
      .reduce((acc: string[], sentence: string, i: number) => {
        if (i % 2 === 0) {
          acc.push(sentence);
        } else {
          acc[acc.length - 1] += ' ' + sentence;
        }
        return acc;
      }, []);
  };

  const generateStoryWithImages = async () => {
    setIsGenerating(true);
    try {
      // Generate the story text
      const fullPrompt = `Create a children's story based on the following details:\n\n${responses.join(' ')}\n\nMake it engaging and appropriate for a 5-year-old. Keep paragraphs short.`;
      const storyText = await HuggingFaceService.generateResponse(fullPrompt);
      
      // Split the story into sections
      const sections = splitStoryIntoSections(storyText);
      
      // Generate images for each section
      const storyWithImages = await Promise.all(
        sections.map(async (text): Promise<StorySection> => {
          const imageUrl = await generateImage(text);
          return { text, imageUrl };
        })
      );
      
      setStoryContent(storyWithImages);
    } catch (error) {
      console.error("Error:", error);
      alert('Failed to generate story. Please try again.');
    } finally {
      setIsGenerating(false);
    }
  };



  // Rest of your component remains the same...
  return (
    <View style={styles.container}>
      {!generatedStory ? (
        <>
          <Text style={styles.questionText}>{question}</Text>

          {!conversationComplete && (
            <TouchableOpacity 
              style={styles.button} 
              onPress={startListening} 
              disabled={isListening}
            >
              <Text style={styles.buttonText}>
                {isListening ? 'Listening...' : 'Tap to Speak'}
              </Text>
            </TouchableOpacity>
          )}

          {responses.length > 0 && (
            <View style={styles.responseContainer}>
              <Text style={styles.responseLabel}>Your story so far:</Text>
              {responses.map((res, index) => (
                <Text key={index} style={styles.responseText}>
                  {index + 1}. {res}
                </Text>
              ))}
            </View>
          )}

          {(conversationComplete || responses.length > 0) && (
            <TouchableOpacity 
              style={styles.finishButton} 
              onPress={generateStory}
            >
              <Text style={styles.buttonText}>Generate Story</Text>
            </TouchableOpacity>
          )}
        </>
      ) : (
        <ScrollView style={styles.storyContainer}>
          <Text style={styles.storyTitle}>Your Story:</Text>
          <Text style={styles.storyText}>{generatedStory}</Text>
  
        {storyContent.map((section, index) => (
          <View key={index} style={styles.sectionContainer}>
            <Text style={styles.storyText}>{section.text}</Text>
            {section.imageUrl && (
              <Image
                source={{ uri: section.imageUrl }}
                style={styles.storyImage}
                resizeMode="contain"
              />
            )}
          </View>
        ))}
      </ScrollView>
      )}
    </View>
  );
}

const styles = StyleSheet.create({
  container: {
    flex: 1,
    justifyContent: 'center',
    alignItems: 'center',
    backgroundColor: '#f0f8ff',
    padding: 20,
  },
  questionText: {
    fontSize: 20,
    fontWeight: 'bold',
    textAlign: 'center',
    marginBottom: 20,
    color: '#2c3e50',
  },
  button: {
    backgroundColor: '#3498db',
    padding: 15,
    borderRadius: 10,
  },
  finishButton: {
    backgroundColor: '#2ecc71',
    padding: 15,
    borderRadius: 10,
    marginTop: 20,
  },
  buttonText: {
    color: 'white',
    fontSize: 18,
    fontWeight: 'bold',
  },
  responseContainer: {
    marginTop: 20,
    paddingHorizontal: 20,
  },
  responseLabel: {
    fontSize: 18,
    fontWeight: 'bold',
    marginBottom: 10,
    color: '#2c3e50',
  },
  responseText: {
    fontSize: 16,
    color: '#34495e',
    marginBottom: 5,
  },
  storyContainer: {
    flex: 1,
    padding: 20,
    backgroundColor: '#fff',
  },
  storyTitle: {
    fontSize: 22,
    fontWeight: 'bold',
    textAlign: 'center',
    marginBottom: 15,
  },
  storyText: {
    fontSize: 18,
    lineHeight: 26,
    color: '#2c3e50',
  },
  sectionContainer: {
    marginBottom: 20,
  },
  storyImage: {
    width: '100%',
    height: 200,
    marginVertical: 10,
    borderRadius: 10,
  },
  loader: {
    marginTop: 20,
  },
});
>>>>>>> 11d77bc0
<|MERGE_RESOLUTION|>--- conflicted
+++ resolved
@@ -1,6 +1,3 @@
-<<<<<<< HEAD
-export { default } from './story';
-=======
 import React, { useState, useEffect } from 'react';
 import { View, Text, TouchableOpacity, StyleSheet, ScrollView, Image, ActivityIndicator } from 'react-native';
 import * as Speech from 'expo-speech';
@@ -315,5 +312,4 @@
   loader: {
     marginTop: 20,
   },
-});
->>>>>>> 11d77bc0
+});