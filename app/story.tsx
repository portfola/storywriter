--- conflicted
+++ resolved
@@ -1,381 +1,308 @@
-import React, { useState, useEffect } from 'react';
-import { View, Text, TouchableOpacity, StyleSheet, ScrollView, Image, ActivityIndicator } from 'react-native';
-import * as Speech from 'expo-speech';
-import TranscribeService from '@/services/transcribe';
-import HuggingFaceService from '@/services/huggingFaceService';
-import { usePolly } from '@/hooks/usePolly';
-
-declare global {
-  interface Window {
-    webkitSpeechRecognition: any;
-  }
-}
-
-interface StorySection {
-  text: string;
-  imageUrl: string | null;
-}
-
-interface StoryState {
-  question: string;
-  responses: string[];
-  isListening: boolean;
-  conversationComplete: boolean;
-  isGenerating: boolean;
-}
-
-interface StoryContent {
-  content: string | null;
-  sections: StorySection[];
-}
-
-/**
- * StoryScreen: Interactive story creation using voice input and AI generation
- */
-export default function StoryScreen() {
-<<<<<<< HEAD
-  const [question, setQuestion] = useState('What kind of story would you like?');
-  const [responses, setResponses] = useState<string[]>([]);
-  const [isListening, setIsListening] = useState(false);
-  const [conversationComplete, setConversationComplete] = useState(false);
-  const [storyContent, setStoryContent] = useState<StorySection[]>([]);
-  const [generatedStory, setGeneratedStory] = useState<string | null>(null);
-  const [isGenerating, setIsGenerating] = useState(false);
-  const { speak, stop } = usePolly();
-=======
-  // Combined state management
-  const [storyState, setStoryState] = useState<StoryState>({
-    question: 'What kind of story would you like?',
-    responses: [],
-    isListening: false,
-    conversationComplete: false,
-    isGenerating: false
-  });
->>>>>>> 11d77bc0
-  
-  const [story, setStory] = useState<StoryContent>({
-    content: null,
-    sections: []
-  });
-
-  // Handle speech prompts
-  useEffect(() => {
-    if (!storyState.isListening && !storyState.conversationComplete) {
-      const questionText = storyState.responses.length > 0 
-        ? "Do you have anything to add to your story?" 
-        : "What kind of story would you like?";
-      
-      setTimeout(() => {
-        Speech.speak(questionText);
-      }, 2000);
-      
-      setStoryState(prev => ({...prev, question: questionText}));
-    }
-  }, [storyState.responses, storyState.conversationComplete, storyState.isListening]);
-
-  // Start voice transcription
-  const startListening = async () => {
-    try {
-<<<<<<< HEAD
-      setIsListening(true);
-
-      // Stop any ongoing speech before starting to listen
-      stop();
-=======
-      setStoryState(prev => ({...prev, isListening: true}));
->>>>>>> 11d77bc0
-      
-      await TranscribeService.startTranscription((transcript) => {
-        const isDone = ['i\'m done', 'that\'s all', 'finish'].some(
-          phrase => transcript.toLowerCase().includes(phrase)
-        );
-
-        if (isDone) {
-<<<<<<< HEAD
-          TranscribeService.stopTranscription();
-          setConversationComplete(true);
-          speak("Okay! I will now create your story.");
-=======
-          handleConversationComplete();
->>>>>>> 11d77bc0
-        } else {
-          setStoryState(prev => ({
-            ...prev, 
-            responses: [...prev.responses, transcript]
-          }));
-        }
-      });
-    } catch (error) {
-      console.error('Transcription error:', error);
-      alert('Failed to start listening. Please try again.');
-<<<<<<< HEAD
-    } finally {
-      setIsListening(false);
-    };
-
-  };
-
-    
-  useEffect(() => {
-    if (!conversationComplete) {
-      const questionText = responses.length > 0 
-        ? "OK, and what else?" 
-        : "What kind of story shall we create together?";
-      stop();
-      setTimeout(() => speak(questionText), 3000);
-      setQuestion(questionText);
-    }
-  }, [responses, conversationComplete]);
-
-  useEffect(() => {
-    return () => {
-      stop(); // Cleanup when component unmounts
-    };
-  }, [stop]);
-
-
-  const generateStory = async () => {
-    try {
-      const fullPrompt = `Create a children's story based on the following details:\n\n${responses.join(' ')}\n\nMake it engaging and appropriate for a 5-year-old.`;
-      const response = await HuggingFaceService.generateResponse(fullPrompt);
-      setGeneratedStory(response);
-    } catch (error) {
-      console.error("Error:", error);
-      alert('Failed to generate story. Please try again.');
-=======
->>>>>>> 11d77bc0
-    }
-  };
-
-  // Handle conversation completion
-  const handleConversationComplete = () => {
-    TranscribeService.stopTranscription();
-    setStoryState(prev => ({
-      ...prev, 
-      isListening: false, 
-      conversationComplete: true
-    }));
-    
-    setTimeout(() => {
-      Speech.speak("Okay! I will now create your story.");
-    }, 1000);
-  };
-
-  // Generate story with image
-  const generateStoryWithImages = async () => {
-<<<<<<< HEAD
-    stop();
-    setIsGenerating(true);
-=======
-    setStoryState(prev => ({...prev, isGenerating: true}));
-    
->>>>>>> 11d77bc0
-    try {
-      console.log('🔄 Generating story with images...');
-    
-      // Generate story text
-      const storyText = await HuggingFaceService.generateResponse(
-        `Create a children's story based on: ${storyState.responses.join(' ')}`
-      );
-      console.log('📝 Story text received');
-      
-      // Set initial story content
-      setStory(prev => ({...prev, content: storyText}));
-      
-      // Generate one image for the story
-      const imageUrl = await HuggingFaceService.generateImage(storyText);
-      console.log('🖼️ Image generated');
-      
-      // Update with completed story and image
-      setStory({
-        content: storyText,
-        sections: [{ text: storyText, imageUrl }]
-      });
-    } catch (error) {
-      console.error("❌ Error generating story:", error);
-      alert('Failed to generate story. Please try again.');
-    } finally {
-      setStoryState(prev => ({...prev, isGenerating: false}));
-    }
-  };
-
-<<<<<<< HEAD
-  const stopListening = async () => {
-    await TranscribeService.stopTranscription();
-    setIsListening(false);
-    setConversationComplete(true);
-    stop();
-    speak("Okay! I will now create your story.");
-  };
-
-  return (
-    <View style={styles.container}>
-      {!generatedStory ? (
-        <>
-          <Text style={styles.questionText}>{question}</Text>
-=======
-  // Render response list
-  const renderResponses = () => (
-    <View style={styles.responseContainer}>
-      <Text style={styles.responseLabel}>Your story so far:</Text>
-      {storyState.responses.map((res, index) => (
-        <Text key={index} style={styles.responseText}>
-          {index + 1}. {res}
-        </Text>
-      ))}
-    </View>
-  );
->>>>>>> 11d77bc0
-
-  // Render speech input buttons
-  const renderSpeechButtons = () => (
-    <View style={styles.buttonContainer}>
-      <TouchableOpacity 
-        style={styles.button} 
-        onPress={startListening} 
-        disabled={storyState.isListening}
-      >
-        <Text style={styles.buttonText}>
-          {storyState.isListening ? 'Listening...' : 'Tap to Speak'}
-        </Text>
-      </TouchableOpacity>
-      
-      {storyState.isListening && (
-        <TouchableOpacity 
-          style={[styles.button, styles.stopButton]} 
-          onPress={handleConversationComplete}
-        >
-          <Text style={styles.buttonText}>Stop Listening</Text>
-        </TouchableOpacity>
-      )}
-    </View>
-  );
-
-  // Render generate button
-  const renderGenerateButton = () => (
-    <TouchableOpacity 
-      style={styles.finishButton} 
-      onPress={generateStoryWithImages}
-      disabled={storyState.isGenerating}
-    >
-      <Text style={styles.buttonText}>
-        {storyState.isGenerating ? 'Generating...' : 'Generate Story with Images'}
-      </Text>
-    </TouchableOpacity>
-  );
-
-  // Render story content
-  const renderStoryContent = () => (
-    <ScrollView style={styles.storyContainer}>
-      {storyState.isGenerating ? (
-        <ActivityIndicator size="large" color="#3498db" />
-      ) : (
-        <>
-          {story.sections.length > 0 && story.sections[0].imageUrl ? (
-            <>
-              <Image 
-                source={{ uri: story.sections[0].imageUrl }} 
-                style={styles.storyImage} 
-                resizeMode="contain" 
-              />
-              <Text style={styles.storyText}>{story.sections[0].text}</Text>
-            </>
-          ) : (
-            <Text style={styles.storyText}>Loading story...</Text>
-          )}
-        </>
-      )}
-    </ScrollView>
-  );
-
-  return (
-    <View style={styles.container}>
-      {!story.content ? (
-        <>
-          <Text style={styles.questionText}>{storyState.question}</Text>
-          {!storyState.conversationComplete && renderSpeechButtons()}
-          {storyState.responses.length > 0 && renderResponses()}
-          {(storyState.conversationComplete || storyState.responses.length > 0) && 
-            renderGenerateButton()}
-        </>
-      ) : (
-        renderStoryContent()
-      )}
-    </View>
-  );
-}
-
-const styles = StyleSheet.create({
-  container: {
-    flex: 1,
-    justifyContent: 'center',
-    alignItems: 'center',
-    backgroundColor: '#f0f8ff',
-    padding: 20,
-  },
-  questionText: {
-    fontSize: 20,
-    fontWeight: 'bold',
-    textAlign: 'center',
-    marginBottom: 20,
-    color: '#2c3e50',
-  },
-  button: {
-    backgroundColor: '#3498db',
-    padding: 15,
-    borderRadius: 10,
-  },
-  finishButton: {
-    backgroundColor: '#2ecc71',
-    padding: 15,
-    borderRadius: 10,
-    marginTop: 20,
-  },
-  buttonText: {
-    color: 'white',
-    fontSize: 18,
-    fontWeight: 'bold',
-  },
-  responseContainer: {
-    marginTop: 20,
-    paddingHorizontal: 20,
-  },
-  responseLabel: {
-    fontSize: 18,
-    fontWeight: 'bold',
-    marginBottom: 10,
-    color: '#2c3e50',
-  },
-  responseText: {
-    fontSize: 16,
-    color: '#34495e',
-    marginBottom: 5,
-  },
-  storyContainer: {
-    flex: 1,
-    padding: 20,
-    backgroundColor: '#fff',
-  },
-  storyText: {
-    fontSize: 18,
-    lineHeight: 26,
-    color: '#2c3e50',
-  },
-  storyImage: {
-    width: '100%',
-    height: 200,
-    marginVertical: 10,
-  },
-<<<<<<< HEAD
-  sectionContainer: {
-    marginBottom: 20,
-  },
-=======
->>>>>>> 11d77bc0
-  buttonContainer: {
-    marginBottom: 20,
-  },
-  stopButton: {
-    marginTop: 20,
-  },
+import React, { useState, useEffect } from 'react';
+import { View, Text, TouchableOpacity, StyleSheet, ScrollView, Image, ActivityIndicator } from 'react-native';
+import * as Speech from 'expo-speech';
+import TranscribeService from '@/services/transcribe';
+import HuggingFaceService from '@/services/huggingFaceService';
+import { usePolly } from '@/hooks/usePolly';
+
+declare global {
+  interface Window {
+    webkitSpeechRecognition: any;
+  }
+}
+
+interface StorySection {
+  text: string;
+  imageUrl: string | null;
+}
+
+interface StoryState {
+  question: string;
+  responses: string[];
+  isListening: boolean;
+  conversationComplete: boolean;
+  isGenerating: boolean;
+  storyContent: StorySection[];
+  generatedStory: string | null;
+}
+
+interface StoryContent {
+  content: string | null;
+  sections: StorySection[];
+}
+
+/**
+ * StoryScreen: Interactive story creation using voice input and AI generation
+ */
+export default function StoryScreen() {
+  // Combined state management
+  const [storyState, setStoryState] = useState<StoryState>({
+    question: 'What kind of story shall we create together?',
+    responses: [],
+    isListening: false,
+    conversationComplete: false,
+    isGenerating: false,
+    storyContent: [],
+    generatedStory: null
+  });
+  
+  const { speak, stop } = usePolly();
+
+  const [story, setStory] = useState<StoryContent>({
+    content: null,
+    sections: []
+  });
+
+  // Handle speech prompts
+  useEffect(() => {
+    if (!storyState.conversationComplete) {
+      const questionText = storyState.responses.length > 0 
+        ? "OK, and what else?" 
+        : "What kind of story shall we create together?";
+      stop();
+      setTimeout(() => speak(questionText), 3000);
+      setStoryState(prev => ({...prev, question: questionText}));
+    }
+  }, [storyState.responses, storyState.conversationComplete]);
+
+  // Polly cleanup
+  useEffect(() => {
+    return () => {
+      stop(); // Cleanup when component unmounts
+    };
+  }, [stop]);
+
+  // Start voice transcription
+  const startListening = async () => {
+    try {
+      setStoryState(prev => ({...prev, isListening: true}));
+      stop(); // Stop any ongoing speech before listening
+      
+      await TranscribeService.startTranscription((transcript) => {
+        const isDone = ['i\'m done', 'that\'s all', 'finish'].some(
+          phrase => transcript.toLowerCase().includes(phrase)
+        );
+
+        if (isDone) {
+          TranscribeService.stopTranscription();
+          setStoryState(prev => ({..prev, conversationComplete: true}));
+          speak("Okay! Let's create our story.");
+        } else {
+          setStoryState(prev => ({
+            ...prev, 
+            responses: [...prev.responses, transcript]
+          }));
+        }
+      });
+    } catch (error) {
+      console.error('Transcription error:', error);
+      alert('Failed to start listening. Please try again.');
+    }
+  };
+
+  // Handle conversation completion
+  const handleConversationComplete = () => {
+    TranscribeService.stopTranscription();
+    setStoryState(prev => ({
+      ...prev, 
+      isListening: false, 
+      conversationComplete: true
+    }));
+    
+    setTimeout(() => {
+      Speech.speak("Okay! I will now create your story.");
+    }, 1000);
+  };
+
+  // Generate story with image
+  const generateStoryWithImages = async () => {
+    stop();
+    setStoryState(prev => ({...prev, isGenerating: true}));
+    
+    try {
+      console.log('🔄 Generating story with images...');
+    
+      // Generate story text
+      const storyText = await HuggingFaceService.generateResponse(
+        `Create a children's story based on: ${storyState.responses.join(' ')}`
+      );
+      console.log('📝 Story text received');
+      
+      // Set initial story content
+      setStory(prev => ({...prev, content: storyText}));
+      
+      // Generate one image for the story
+      const imageUrl = await HuggingFaceService.generateImage(storyText);
+      console.log('🖼️ Image generated');
+      
+      // Update with completed story and image
+      setStory({
+        content: storyText,
+        sections: [{ text: storyText, imageUrl }]
+      });
+    } catch (error) {
+      console.error("❌ Error generating story:", error);
+      alert('Failed to generate story. Please try again.');
+    } finally {
+      setStoryState(prev => ({...prev, isGenerating: false}));
+    }
+  };
+
+  // Render response list
+  const renderResponses = () => (
+    <View style={styles.responseContainer}>
+      <Text style={styles.responseLabel}>Your story so far:</Text>
+      {storyState.responses.map((res, index) => (
+        <Text key={index} style={styles.responseText}>
+          {index + 1}. {res}
+        </Text>
+      ))}
+    </View>
+  );
+
+  // Render speech input buttons
+  const renderSpeechButtons = () => (
+    <View style={styles.buttonContainer}>
+      <TouchableOpacity 
+        style={styles.button} 
+        onPress={startListening} 
+        disabled={storyState.isListening}
+      >
+        <Text style={styles.buttonText}>
+          {storyState.isListening ? 'Listening...' : 'Tap to Speak'}
+        </Text>
+      </TouchableOpacity>
+      
+      {storyState.isListening && (
+        <TouchableOpacity 
+          style={[styles.button, styles.stopButton]} 
+          onPress={handleConversationComplete}
+        >
+          <Text style={styles.buttonText}>Stop Listening</Text>
+        </TouchableOpacity>
+      )}
+    </View>
+  );
+
+  // Render generate button
+  const renderGenerateButton = () => (
+    <TouchableOpacity 
+      style={styles.finishButton} 
+      onPress={generateStoryWithImages}
+      disabled={storyState.isGenerating}
+    >
+      <Text style={styles.buttonText}>
+        {storyState.isGenerating ? 'Generating...' : 'Generate Story with Images'}
+      </Text>
+    </TouchableOpacity>
+  );
+
+  // Render story content
+  const renderStoryContent = () => (
+    <ScrollView style={styles.storyContainer}>
+      {storyState.isGenerating ? (
+        <ActivityIndicator size="large" color="#3498db" />
+      ) : (
+        <>
+          {story.sections.length > 0 && story.sections[0].imageUrl ? (
+            <>
+              <Image 
+                source={{ uri: story.sections[0].imageUrl }} 
+                style={styles.storyImage} 
+                resizeMode="contain" 
+              />
+              <Text style={styles.storyText}>{story.sections[0].text}</Text>
+            </>
+          ) : (
+            <Text style={styles.storyText}>Loading story...</Text>
+          )}
+        </>
+      )}
+    </ScrollView>
+  );
+
+  return (
+    <View style={styles.container}>
+      {!story.content ? (
+        <>
+          <Text style={styles.questionText}>{storyState.question}</Text>
+          {!storyState.conversationComplete && renderSpeechButtons()}
+          {storyState.responses.length > 0 && renderResponses()}
+          {(storyState.conversationComplete || storyState.responses.length > 0) && 
+            renderGenerateButton()}
+        </>
+      ) : (
+        renderStoryContent()
+      )}
+    </View>
+  );
+}
+
+const styles = StyleSheet.create({
+  container: {
+    flex: 1,
+    justifyContent: 'center',
+    alignItems: 'center',
+    backgroundColor: '#f0f8ff',
+    padding: 20,
+  },
+  questionText: {
+    fontSize: 20,
+    fontWeight: 'bold',
+    textAlign: 'center',
+    marginBottom: 20,
+    color: '#2c3e50',
+  },
+  button: {
+    backgroundColor: '#3498db',
+    padding: 15,
+    borderRadius: 10,
+  },
+  finishButton: {
+    backgroundColor: '#2ecc71',
+    padding: 15,
+    borderRadius: 10,
+    marginTop: 20,
+  },
+  buttonText: {
+    color: 'white',
+    fontSize: 18,
+    fontWeight: 'bold',
+  },
+  responseContainer: {
+    marginTop: 20,
+    paddingHorizontal: 20,
+  },
+  responseLabel: {
+    fontSize: 18,
+    fontWeight: 'bold',
+    marginBottom: 10,
+    color: '#2c3e50',
+  },
+  responseText: {
+    fontSize: 16,
+    color: '#34495e',
+    marginBottom: 5,
+  },
+  storyContainer: {
+    flex: 1,
+    padding: 20,
+    backgroundColor: '#fff',
+  },
+  storyText: {
+    fontSize: 18,
+    lineHeight: 26,
+    color: '#2c3e50',
+  },
+  storyImage: {
+    width: '100%',
+    height: 200,
+    marginVertical: 10,
+  },
+  buttonContainer: {
+    marginBottom: 20,
+  },
+  stopButton: {
+    marginTop: 20,
+  },
 });